--- conflicted
+++ resolved
@@ -104,11 +104,7 @@
     if not data:
         data = cans.COURSE_OVERVIEW_DATA
         # append with randomly generated course overviews to test pagination
-<<<<<<< HEAD
-        new_courses = [generate_course_overview(i, org='FOO') for i in range(20)]
-=======
         new_courses = [generate_course_overview(i, org=FOO_ORG) for i in xrange(20)]
->>>>>>> b3df88f0
         data += new_courses
 
     for rec in data:
@@ -380,13 +376,10 @@
     CourseDailyMetrics.objects.all().delete()
     SiteDailyMetrics.objects.all().delete()
     LearnerCourseGradeMetrics.objects.all().delete()
-<<<<<<< HEAD
-=======
     Organization.objects.all().delete()
     OrganizationCourse.objects.all().delete()
     if is_multisite():
         UserOrganizationMapping.objects.all().delete()
->>>>>>> b3df88f0
 
 
 def seed_all():
