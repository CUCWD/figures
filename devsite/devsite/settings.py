--- conflicted
+++ resolved
@@ -18,11 +18,6 @@
 
 OPENEDX_RELEASE = os.environ.get('OPENEDX_RELEASE', 'HAWTHORN').upper()
 ENABLE_DEVSITE_CELERY = os.environ.get('ENABLE_DEVSITE_CELERY', 'TRUE').upper()
-
-<<<<<<< HEAD
-if ENABLE_DEVSITE_CELERY == 'FALSE':
-    ENABLE_DEVSITE_CELERY = False
-=======
 
 env = environ.Env(
     FIGURES_IS_MULTISITE=(bool, False),
@@ -32,10 +27,10 @@
 
 environ.Env.read_env()
 
-
-if OPENEDX_RELEASE == 'GINKGO':
-    MOCKS_DIR = 'mocks/ginkgo'
->>>>>>> b3df88f0
+if ENABLE_DEVSITE_CELERY == 'FALSE':
+    ENABLE_DEVSITE_CELERY = False
+#if OPENEDX_RELEASE == 'GINKGO':
+#    MOCKS_DIR = 'mocks/ginkgo'
 else:
     ENABLE_DEVSITE_CELERY = True
 
