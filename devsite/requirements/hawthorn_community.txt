# Requirements needed by the devsite app server and test suite
# For initial development, we're just importing all the packages needed
# for both running the devsite server and for the pytest dependencies
#

# Versions should match those used in Open edX Ginkgo

##
## General Python package dependencies
###

celery==3.1.25

# Faker is used to seed mock data in devsite
Faker==2.0.3
python-dateutil==2.7.3
path.py==8.2.1

# Yes, this is old but is the one specified by Ginkgo edx-platform
pytz==2016.10

##
## Django package dependencies
##

Django==1.11.29

# edx-platform hawthorn does not use django-extensions
django-extensions==1.5.9

djangorestframework==3.6.3
django-countries==4.6.1
django-filter==1.0.4
django-webpack-loader==0.6.0
django-model-utils==3.0.0
django-environ==0.4.5

jsonfield==2.0.2

##
## Documentation (Sphinx) dependencies
##

Sphinx==1.8.1
recommonmark==0.4.0

##
## Open edX package dependencies
##

edx-opaque-keys==0.4.4
edx-drf-extensions==1.5.2

edx-organizations==0.4.10

##
## Devsite 
##

django-debug-toolbar==1.11


##
## Test dependencies
##

coverage==4.5.4
factory-boy==2.5.1
flake8==3.7.9
# To address: edx-lint 0.5.5 requires pylint==1.7.1, but you'll have pylint 1.9.5 which is incompatible.
pylint==1.7.1
# To address edx-lint 0.5.5 requires pylint-django==0.7.2, but you'll have pylint-django 0.11.1 which is incompatible.
pylint-django==0.7.2
pytest==3.6.2
pytest-django==3.1.2
pytest-mock==1.7.1
pytest-pythonpath==0.7.2
pytest-cov==2.6.0
# To address: tox 3.14.2 requires pluggy<1,>=0.12.0, but you'll have pluggy 0.6.0 which is incompatible.
tox==3.1.0
freezegun==0.3.12
edx-lint==0.5.5

<<<<<<< HEAD
# I had to manually install mock
mock==3.0.5
=======
# Added to address: TypeError: attrib() got an unexpected keyword argument 'convert'
attrs==19.1.0

# To address: edx-lint 0.5.5 requires astroid==1.5.2, but you'll have astroid 1.6.6 which is incompatible.
astroid==1.5.2
>>>>>>> b3df88f0
<|MERGE_RESOLUTION|>--- conflicted
+++ resolved
@@ -81,13 +81,10 @@
 freezegun==0.3.12
 edx-lint==0.5.5
 
-<<<<<<< HEAD
 # I had to manually install mock
 mock==3.0.5
-=======
 # Added to address: TypeError: attrib() got an unexpected keyword argument 'convert'
 attrs==19.1.0
 
 # To address: edx-lint 0.5.5 requires astroid==1.5.2, but you'll have astroid 1.6.6 which is incompatible.
-astroid==1.5.2
->>>>>>> b3df88f0
+astroid==1.5.2