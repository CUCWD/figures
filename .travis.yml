--- conflicted
+++ resolved
@@ -8,20 +8,13 @@
 # command to install dependencies
 install:
   - pip install -r devsite/requirements.txt
-<<<<<<< HEAD
-  - pip install pytest-cov
+  - pip install pytest-cov flake8
   - cd frontend && npm install && cd ..
 
 # command to run tests
 script:
   - cd frontend && npm run-script build && cd ..
-=======
-  - pip install pytest-cov flake8
-
-# command to run tests
-script:
   - flake8 figures
->>>>>>> 631d75db
   - py.test --cov=./
   - bash <(curl -s https://codecov.io/bash)
   