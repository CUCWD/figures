--- conflicted
+++ resolved
@@ -21,12 +21,9 @@
 
 env:
   - TOXENV=py27-openedx_ginkgo
-<<<<<<< HEAD
   - TOXENV=py27-openedx_hawthorn
   - TOXENV=py27-appsembler_hawthorn
-=======
   - TOXENV=flake8
->>>>>>> 8d870db4
 
 deploy:
   provider: pypi
