"""

"""

from __future__ import absolute_import
from datetime import date
from django.contrib.sites.models import Site
from django.core.exceptions import ValidationError

import pytest

from openedx.core.djangoapps.content.course_overviews.models import (
    CourseOverview,
)

from figures.helpers import as_course_key, as_date
from figures.models import (
    CourseDailyMetrics,
    PipelineError,
    SiteDailyMetrics,
    )
import figures.tasks
import figures.mau

from tests.factories import (
    CourseDailyMetricsFactory,
    CourseMauMetricsFactory,
    CourseOverviewFactory,
    SiteFactory,
    SiteDailyMetricsFactory,
    SiteMonthlyMetricsFactory,
    )
<<<<<<< HEAD
from six.moves import range
=======
from tests.helpers import OPENEDX_RELEASE, GINKGO
>>>>>>> b3df88f0


def test_populate_single_cdm(transactional_db, monkeypatch):
    assert CourseDailyMetrics.objects.count() == 0
    date_for = '2019-01-02'
    course_id = "course-v1:certs-appsembler+001+2019"
    created = False

    def mock_cdm_load(self, date_for, **kwargs):
        return (CourseDailyMetricsFactory(date_for=date_for), created, )

    monkeypatch.setattr(
        figures.pipeline.course_daily_metrics.CourseDailyMetricsLoader,
        'load', mock_cdm_load)
    figures.tasks.populate_single_cdm(course_id, date_for)

    assert CourseDailyMetrics.objects.count() == 1
    assert as_date(CourseDailyMetrics.objects.first().date_for) == as_date(date_for)


def test_populate_site_daily_metrics(transactional_db, monkeypatch):
    assert SiteDailyMetrics.objects.count() == 0
    date_for = '2019-01-02'
    created = False
    site = SiteFactory()

    def mock_sdm_load(self, site, date_for, **kwargs):
        return (SiteDailyMetricsFactory(site=site), created, )

    monkeypatch.setattr(
        figures.pipeline.site_daily_metrics.SiteDailyMetricsLoader,
        'load', mock_sdm_load)
    figures.tasks.populate_site_daily_metrics(site.id, date_for=date_for)

    assert SiteDailyMetrics.objects.count() == 1


@pytest.mark.skipif(OPENEDX_RELEASE == GINKGO,
                    reason='Broken test. Apparent Django 1.8 incompatibility')
def test_populate_daily_metrics_error(transactional_db, monkeypatch):
    date_for = '2019-01-02'
    error_message = dict(message=[u'expected failure'])
    assert not CourseOverview.objects.count()

    def mock_get_courses(site):
        CourseOverviewFactory()
        return CourseOverview.objects.all()

    def mock_pop_single_cdm_fails(**kwargs):
        # TODO: test with different exceptions
        # At least one with and without `message_dict`
        raise ValidationError(message=error_message)

    assert SiteDailyMetrics.objects.count() == 0
    assert CourseDailyMetrics.objects.count() == 0
    monkeypatch.setattr(
        figures.sites, 'get_courses_for_site', mock_get_courses)
    monkeypatch.setattr(
        figures.tasks, 'populate_single_cdm', mock_pop_single_cdm_fails)
    assert PipelineError.objects.count() == 0
    figures.tasks.populate_daily_metrics(date_for=date_for)
    assert PipelineError.objects.count() == 1
    error_data = PipelineError.objects.first().error_data
    assert error_data['message_dict']['message'] == error_message['message']


@pytest.mark.skipif(OPENEDX_RELEASE == GINKGO,
                    reason='Broken test. Apparent Django 1.8 incompatibility')
def test_populate_daily_metrics_multisite(transactional_db, monkeypatch):
    # Stand up test data
    date_for = '2019-01-02'
    site_links = []
    for domain in ['alpha.domain', 'bravo.domain']:
        site_links.append(dict(
            site=SiteFactory(domain=domain),
            courses=[CourseOverviewFactory() for i in range(2)],
        ))

        figures.tasks.populate_daily_metrics(date_for=date_for)


def test_populate_course_mau(transactional_db, monkeypatch):
    expected_site = SiteFactory()
    course = CourseOverviewFactory()

    def mock_collect_course_mau(site, courselike, month_for=None, overwrite=False):
        assert site == expected_site
        assert courselike
        assert isinstance(month_for, date)
        return CourseMauMetricsFactory(), True

    monkeypatch.setattr('figures.tasks.collect_course_mau',
                        mock_collect_course_mau)

    figures.tasks.populate_course_mau(site_id=expected_site.id,
                                      course_id=str(course.id))
    # TODO: Create own test function
    figures.tasks.populate_course_mau(site_id=expected_site.id,
                                      course_id=str(course.id),
                                      month_for=None)
    figures.tasks.populate_course_mau(site_id=expected_site.id,
                                      course_id=str(course.id),
                                      month_for='2020-1-1')


def test_populate_mau_metrics_for_site(transactional_db, monkeypatch):
    expected_site = SiteFactory()
    courses = [CourseOverviewFactory() for i in range(3)]

    # Shoudl we track call for each course?
    def mock_populate_course_mau(site_id, course_id, month_for, force_update=False):
        assert site_id == Site.objects.get(id=site_id).id
        assert course_id

    def mock_get_course_keys_for_site(site):
        assert site == expected_site
        return [as_course_key(course.id) for course in courses]

    monkeypatch.setattr('figures.sites.get_course_keys_for_site',
                        mock_get_course_keys_for_site)
    monkeypatch.setattr('figures.tasks.populate_course_mau',
                        mock_populate_course_mau)

    figures.tasks.populate_mau_metrics_for_site(site_id=expected_site.id)


def test_populate_all_mau_single_site(transactional_db, monkeypatch):
    assert Site.objects.count() == 1
    expected_site = Site.objects.first()

    def mock_populate_mau_metrics_for_site(site_id, force_update=False):
        assert site_id == expected_site.id

    monkeypatch.setattr('figures.tasks.populate_mau_metrics_for_site',
                        mock_populate_mau_metrics_for_site)

    figures.tasks.populate_all_mau()


def test_populate_all_mau_multiple_site(transactional_db, monkeypatch):
    assert Site.objects.count() == 1
    sites = [Site.objects.first()]
    sites += [SiteFactory() for i in range(3)]
    sites_visited = []

    def mock_populate_mau_metrics_for_site(site_id, force_update=False):
        sites_visited.append(site_id)

    monkeypatch.setattr('figures.tasks.populate_mau_metrics_for_site',
                        mock_populate_mau_metrics_for_site)

    figures.tasks.populate_all_mau()

    assert set(sites_visited) == set([site.id for site in sites])


def test_populate_monthly_metrics_for_site(transactional_db, monkeypatch):
    """
    Simple test to exercise the figures task
    """
    expected_site = SiteFactory()
    sites_visited = []
    def mock_fill_last_smm_month(site):
        assert site == expected_site
        sites_visited.append(site)

    monkeypatch.setattr('figures.tasks.fill_last_smm_month',
                        mock_fill_last_smm_month)
    figures.tasks.populate_monthly_metrics_for_site(expected_site.id)

    assert set(sites_visited) == set([expected_site])


@pytest.mark.xfail
def test_run_figures_monthly_metrics(transactional_db, monkeypatch):
    """
    Need to add mock to call the .delay() for the subtask
    """
    expected_site = SiteFactory()
    sites_visited = []

    def mock_populate_monthly_metrics_for_site(site_id):
        assert site_id == expected_site.id
        sites_visited.append(site_id)

    monkeypatch.setattr('figures.tasks.populate_monthly_metrics_for_site',
                        mock_populate_monthly_metrics_for_site)

    figures.tasks.run_figures_monthly_metrics()
    assert set(sites_visited) == set([expected_site.id])<|MERGE_RESOLUTION|>--- conflicted
+++ resolved
@@ -30,11 +30,9 @@
     SiteDailyMetricsFactory,
     SiteMonthlyMetricsFactory,
     )
-<<<<<<< HEAD
+
 from six.moves import range
-=======
 from tests.helpers import OPENEDX_RELEASE, GINKGO
->>>>>>> b3df88f0
 
 
 def test_populate_single_cdm(transactional_db, monkeypatch):
