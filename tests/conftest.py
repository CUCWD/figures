
from __future__ import absolute_import
from datetime import datetime
import pytest
from django.utils.timezone import utc
from six.moves import range
from tests.helpers import organizations_support_sites

from tests.factories import (
    CourseEnrollmentFactory,
    CourseOverviewFactory,
    OrganizationFactory,
    OrganizationCourseFactory,
    StudentModuleFactory,
    SiteFactory,
    UserFactory,
)

if organizations_support_sites():
    from tests.factories import UserOrganizationMappingFactory

<<<<<<< HEAD
=======
    def map_users_to_org(org, users):
        [UserOrganizationMappingFactory(user=user,
                                        organization=org) for user in users]


>>>>>>> b3df88f0
@pytest.fixture
@pytest.mark.django_db
def sm_test_data(db):
    """
    WIP StudentModule test data to test MAU
    """
    year_for = 2019
    month_for = 10
    created_date = datetime(year_for, month_for, 1).replace(tzinfo=utc)
    modified_date = datetime(year_for, month_for, 10).replace(tzinfo=utc)
    course_overviews = [CourseOverviewFactory() for i in range(3)]
    site = SiteFactory()

    sm = []
    for co in course_overviews:
        sm += [StudentModuleFactory(course_id=co.id,
                                    created=created_date,
                                    modified=modified_date) for co in course_overviews]

    if organizations_support_sites():
        org = OrganizationFactory(sites=[site])
        for co in course_overviews:
            OrganizationCourseFactory(organization=org, course_id=str(co.id))
        for rec in sm:
            UserOrganizationMappingFactory(user=rec.student, organization=org)
    else:
        org = OrganizationFactory()

    return dict(site=site,
                organization=org,
                course_overviews=course_overviews,
                student_modules=sm,
                year_for=year_for,
                month_for=month_for)


@pytest.mark.django_db
def make_site_data(num_users=3, num_courses=2):

    site = SiteFactory()
    if organizations_support_sites():
        org = OrganizationFactory(sites=[site])
    else:
        org = OrganizationFactory()
    courses = [CourseOverviewFactory() for i in range(num_courses)]
    users = [UserFactory() for i in range(num_users)]
    enrollments = []

    users = [UserFactory() for i in range(num_users)]

    enrollments = []
    for i, user in enumerate(users):
        # Create increasing number of enrollments for each user, maximum to one less
        # than the number of courses
        for j in range(i):
            enrollments.append(
                CourseEnrollmentFactory(course=courses[j-1], user=user)
            )

    if organizations_support_sites():
        for course in courses:
            OrganizationCourseFactory(organization=org,
                                      course_id=str(course.id))

        # Set up user mappings
        map_users_to_org(org, users)

    return dict(
        site=site,
        org=org,
        courses=courses,
        users=users,
        enrollments=enrollments,
    )


@pytest.fixture
@pytest.mark.django_db
def lm_test_data(db, settings):
    """Learner Metrics Test Data

    user0 not enrolled in any courses
    user1 enrolled in 1 course
    user2 enrolled in 2 courses

    """
    if organizations_support_sites():
        settings.FEATURES['FIGURES_IS_MULTISITE'] = True

    our_site_data = make_site_data()
    other_site_data = make_site_data()
    return dict(us=our_site_data, them=other_site_data)<|MERGE_RESOLUTION|>--- conflicted
+++ resolved
@@ -19,14 +19,11 @@
 if organizations_support_sites():
     from tests.factories import UserOrganizationMappingFactory
 
-<<<<<<< HEAD
-=======
     def map_users_to_org(org, users):
         [UserOrganizationMappingFactory(user=user,
                                         organization=org) for user in users]
 
 
->>>>>>> b3df88f0
 @pytest.fixture
 @pytest.mark.django_db
 def sm_test_data(db):
