--- conflicted
+++ resolved
@@ -11,19 +11,14 @@
     def __init__(self, figures_tasks_queue_name):
         self.figures_tasks_queue_name = figures_tasks_queue_name
 
-<<<<<<< HEAD
+
     def route_for_task(self, task, args=None, kwargs=None):  # pylint: disable=unused-argument
-=======
-    def route_for_task(self, task):
->>>>>>> 4b401558
         if task.startswith("figures.tasks."):
             return self.figures_tasks_queue_name
 
         return None
 
 
-<<<<<<< HEAD
-=======
 def get_build_label(release_line):
     if release_line in ['ginkgo', 'hawthorn']:
         return 'rb10'
@@ -31,7 +26,6 @@
         return 'rb16'
 
 
->>>>>>> 4b401558
 def update_webpack_loader(webpack_loader_settings, figures_env_tokens):
     """
     Update the WEBPACK_LOADER in the settings.
