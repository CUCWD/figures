--- conflicted
+++ resolved
@@ -369,11 +369,6 @@
 
     return calc_from_course_daily_metrics()
 
-
-<<<<<<< HEAD
-def get_monthly_history_metric(func,date_for, months_back):
-    date_for = as_date(date_for)
-=======
 # TODO: Consider moving these aggregate queries to the
 # CourseDailyMetricsManager class (not yet created)
 
@@ -455,8 +450,7 @@
     for the data and ``value`` containing the numeric value of the data
 
     '''
-    date_for = cast_to_date(date_for)
->>>>>>> df31f2d9
+    date_for = as_date(date_for)
     history = []
 
     for month in previous_months_iterator(month_for=date_for, months_back=months_back,):
@@ -483,7 +477,6 @@
 # TODO: Generalize the 'get_some_metric_x' methods below,
 # the only significant different is the value called for each time period (month)
 
-<<<<<<< HEAD
 def get_monthly_active_users(date_for, months_back):
 
     date_for = as_date(date_for)
@@ -505,9 +498,6 @@
         current_month=current_month['value'],
         history=history,
     )
-
-=======
->>>>>>> df31f2d9
 
 def get_monthly_site_metrics(date_for=None, **kwargs):
     '''Gets current metrics with history
