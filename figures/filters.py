--- conflicted
+++ resolved
@@ -74,12 +74,7 @@
     '''Provides filtering for the CourseEnrollment model objects
 
     '''
-<<<<<<< HEAD
     course_id = char_method_filter(method='filter_course_id')
-=======
-
-    course_id = django_filters.MethodFilter(action='course_id')
->>>>>>> 10743c54
     is_active = django_filters.BooleanFilter(name='is_active',)
 
     def filter_course_id(self, queryset, name, value):
@@ -113,24 +108,14 @@
     is_active = django_filters.BooleanFilter(name='is_active')
     is_staff = django_filters.BooleanFilter(name='is_staff')
     is_superuser = django_filters.BooleanFilter(name='is_superuser')
-<<<<<<< HEAD
     username = django_filters.CharFilter(lookup_expr='icontains')
     email = django_filters.CharFilter(lookup_expr='icontains')
-=======
-    username = django_filters.CharFilter(lookup_type='icontains')
-    email = django_filters.CharFilter(lookup_type='icontains')
->>>>>>> 10743c54
+
     country = django_filters.CharFilter(
         name='profile__country', lookup_expr='iexact')
     user_ids = char_method_filter(method='filter_user_ids')
     enrolled_in_course_id = char_method_filter(method='filter_enrolled_in_course_id')
 
-<<<<<<< HEAD
-=======
-    user_ids = django_filters.MethodFilter(action='user_ids')
-    enrolled_in_course_id = django_filters.MethodFilter(
-        action='enrolled_in_course_id')
->>>>>>> 10743c54
 
     class Meta:
         model = get_user_model()
