"""Provides filtering for objects retrieved in Figures

*IMPORTANT: The Hawthorn upgrade currently breaks use of Django Filter versions prior to 1.0

This means filters are not compatible with releases prior to Hawthorn.

Some work has been done to support Django Filter prior to 1.0 but it is not complete.

See the following for breaking changes when upgrading to Django Filter 1.0:

https://django-filter.readthedocs.io/en/master/guide/migration.html#migrating-to-1-0

See the following for breaking changes when upgrading to Django Filter 2.0:

https://django-filter.readthedocs.io/en/master/guide/migration.html#migrating-to-2-0

TODO: Rename classes so they eiher all end with "Filter" or "FilterSet" then
      update the test class names in "tests/test_filters.py" to match.
"""

from __future__ import absolute_import
from django.contrib.auth import get_user_model
from django.contrib.sites.models import Site
from django.db.models import F

import django_filters

from opaque_keys.edx.keys import CourseKey

from openedx.core.djangoapps.content.course_overviews.models import CourseOverview  # noqa pylint: disable=import-error

from student.models import CourseEnrollment  # pylint: disable=import-error

from figures.pipeline.course_daily_metrics import get_enrolled_in_exclude_admins
from figures.models import (
    CourseDailyMetrics,
    SiteDailyMetrics,
    CourseMauMetrics,
    LearnerCourseGradeMetrics,
    SiteMauMetrics,
)


def hack_get_version(version_string):
    """Get the parsed version string as a list of ints [major, minor, point]

    This works with packages that use only numbers in the format of
    "major.minor.point"

    This is hopefully a temporary hack. We cannot expect the Open edX deployment
    to have `packaging` installed, so the original implementation here which
    used `packaging.versions` to check the version is not supported without
    requiring the extra step of installing `packaging`
    """
    return [int(val) for val in version_string.split('.')]


DJANGO_FILTERS_VERSION = hack_get_version(django_filters.__version__)


def char_filter(field_name, lookup_expr, **_kwargs):
    """For backwards compatibility.

    We require both `field_name` and `lookup_expr` to minimize the work this
    function needs to do by not needing to conditionally check for the
    `field_name` parameter.

    Adapted from this PR:
    https://github.com/appsembler/figures/pull/264/files#diff-ccfc20c64a04dae3fe94285d727a3aa2R79

    And we'll need to replace the code in PR 264 with this function
    """
    if DJANGO_FILTERS_VERSION[0] < 1:
        return django_filters.CharFilter(name=field_name,
                                         lookup_type=lookup_expr, **_kwargs)
    elif DJANGO_FILTERS_VERSION[0] < 2:
        return django_filters.CharFilter(name=field_name, lookup_expr=lookup_expr, **_kwargs)
    else:
        return django_filters.CharFilter(field_name=field_name, lookup_expr=lookup_expr, **_kwargs)


def char_method_filter(method):
    """This function exists to address breaking changes in Django Filter

    Parameters:
        "method" is the method name string.

    First check for old style (pre  version 1 Django Filter) to see if the
    `MethodFilter` class exists.

    IIf so, use that, else use `CharFilter`

    First, check if Django Filter is pre 1.0. If so then use our custom method
    filter class shim, 'CompatMethodFilter'
    Otherwise, use version 1.0+ `CharFilter` class

    TODO: Check that the versions stated are accurate. Meaning that the breaking
    changes are at the major version for the differences we observer from 0.11.0
    to 1.0.4 to 2.2.0 of Django Filter.

    Pre Django Filter 1.0 uses the class, `MethodFilter`. Afterward, it uses the
    class `CharFilter` with custom method handling.

    With Django Filter 1.0, a new parameter, `name` was introduced and required
    as a parameter in the custom filter methods.

    Therefore, as a quick fix, we copied and modified the `MethodFilter` class
    from Django Filter 0.11.0 and added it above in this module.

    Before 1.0, the custom method signature is:

    `(self, queryset, value)`

    With 1.0, the method signature is:

    `(self, queryset, name, value)`

    Version 1.x replaces `MethodFilter` class with `FilterMethod`
    Version 2.x changes the `name` parameter to `field_name`
    """
    if DJANGO_FILTERS_VERSION[0] < 1:
        class CompatMethodFilter(django_filters.MethodFilter):  # pylint: disable=no-member
            def filter(self, qs, value):
                '''
                This filter method will act as a proxy for the actual method we want to
                call.

                It will try to find the method on the parent filterset,
                if not it attempts to search for the method `field_{{attribute_name}}`.
                Otherwise it defaults to just returning the queryset.
                '''
                parent = getattr(self, 'parent', None)
                parent_filter_method = getattr(parent, self.parent_action, None)
                if not parent_filter_method:
                    func_str = 'filter_{0}'.format(self.name)
                    parent_filter_method = getattr(parent, func_str, None)

                if parent_filter_method is not None:
                    return parent_filter_method(qs, self.name, value)
                return qs

        return CompatMethodFilter(action=method)
    else:
        return django_filters.CharFilter(method=method)


def boolean_method_filter(method):
    """
    "method" is the method name string
    First check for old style (pre version 1 Django Filters)
    """
    if hasattr(django_filters, 'MethodFilter'):
        return django_filters.MethodFilter(action=method)  # pylint: disable=no-member
    else:
        return django_filters.BooleanFilter(method=method)


def date_from_range_filter(field_name):
    """
    Filter.name renamed to Filter.field_name
    https://django-filter.readthedocs.io/en/master/guide/migration.html#filter-name-renamed-to-filter-field-name-792
    First check for old style (pre version 2 Django Filters)
    """
    if DJANGO_FILTERS_VERSION[0] < 2:
        return django_filters.DateFromToRangeFilter(name=field_name)
    else:
        return django_filters.DateFromToRangeFilter(field_name=field_name)


def boolean_filter(field_name):
    if DJANGO_FILTERS_VERSION[0] < 2:
        return django_filters.BooleanFilter(name=field_name)
    else:
        return django_filters.BooleanFilter(field_name=field_name)


class CourseOverviewFilter(django_filters.FilterSet):
    """Provides filtering for CourseOverview model objects

    Filters to consider adding:
        description: search/icontains
        enrollment start: date exact/lt, gt, range
        enrollment end: date exact/lt, gt, range

    Outstanding issues:

        CourseOverview.id is not yet in the filter, as filtering a
        string representation of the course id in the query params
        causes the following::

            AssertionError: <course id string repr> is not an instance of
            <class 'opaque_keys.edx.keys.CourseKey'>

    """
    display_name = char_filter(field_name='display_name',
                               lookup_expr='icontains')
    org = char_filter(field_name='display_org_with_default',
                      lookup_expr='iexact')
    number = char_filter(field_name='display_number_with_default',
                         lookup_expr='iexact')
    number_contains = char_filter(field_name='display_number_with_default',
                                  lookup_expr='icontains')

    class Meta:
        model = CourseOverview
        fields = ['display_name', 'org', 'number', 'number_contains', ]


class CourseEnrollmentFilter(django_filters.FilterSet):
    '''Provides filtering for the CourseEnrollment model objects

    '''
    course_id = char_method_filter(method='filter_course_id')
    is_active = boolean_filter(field_name='is_active')

    def filter_course_id(self, queryset, name, value):  # pylint: disable=unused-argument
        '''

        This method converts the course id string to a CourseLocator object
        and returns the filtered queryset. This is required because
        CourseEnrollment course_id fields are of type CourseKeyField

        Query parameters with plus signs '+' in the string are automatically
        replaced with spaces, so we need to put the '+' back in for CourseKey
        to be able to create a course key object from the string
        '''
        course_key = CourseKey.from_string(value.replace(' ', '+'))
        return queryset.filter(course_id=course_key)

    class Meta:
        model = CourseEnrollment
        fields = ['course_id', 'user_id', 'is_active', ]


class EnrollmentMetricsFilter(CourseEnrollmentFilter):
    """Filter query params for enrollment metrics

    Consider making 'user_ids' and 'course_ids' be mixins for `user` foreign key
    and 'course_id' respectively. Perhaps a class decorator if there's some
    unforseen issue with doing a mixin for each

    Filters

    "course_ids" filters on a set of comma delimited course id strings
    "user_ids" filters on a set of comma delimited integer user ids
    "only_completed" shows only completed records. Django Filter 1.0.4 appears
    to only support capitalized "True" as the value in the query string

    The "only_completed" filter is subject to change. We want to be able to
    filter on: "hide completed", "show only completed", "show everything"
    So we may go with a "choice field"

    Use ``date_for`` for retrieving a specific date
    Use ``date_0`` and ``date_1`` for retrieving values in a date range, inclusive
    each of these can be used singly to get:
    * ``date_0`` to get records greater than or equal
    * ``date_1`` to get records less than or equal

    TODO: Add 'is_active' filter - need to find matches in CourseEnrollment
    """
    course_ids = char_method_filter(method='filter_course_ids')
    user_ids = char_method_filter(method='filter_user_ids')
    date = date_from_range_filter(field_name='date_for')
    only_completed = boolean_method_filter(method='filter_only_completed')
    exclude_completed = boolean_method_filter(method='filter_exclude_completed')

    class Meta:
        """
        Allow all field and related filtering except for "site"
        """
        model = LearnerCourseGradeMetrics
        exclude = ['site']

    def filter_course_ids(self, queryset, name, value):  # pylint: disable=unused-argument
        course_ids = [cid.replace(' ', '+') for cid in value.split(',')]
        return queryset.filter(course_id__in=course_ids)

    def filter_user_ids(self, queryset, name, value):  # pylint: disable=unused-argument
        """
        """
        user_ids = [user_id for user_id in value.split(',') if user_id.isdigit()]
        return queryset.filter(user_id__in=user_ids)

    def filter_only_completed(self, queryset, name, value):  # pylint: disable=unused-argument
        """
        The "value" parameter is either `True` or `False`
        """
        if value is True:
            return queryset.filter(sections_possible__gt=0,
                                   sections_worked=F('sections_possible'))
        else:
            return queryset

    def filter_exclude_completed(self, queryset, name, value):  # pylint: disable=unused-argument
        """
        The "value" parameter is either `True` or `False`
        """
        if value is True:
            # This is a hack until we add `completed` field to LCGM
            return queryset.filter(sections_worked__lt=F('sections_possible'))
        else:
            return queryset


class UserFilterSet(django_filters.FilterSet):
    """Provides filtering for User model objects

    Note: User has a 1:1 relationship with the edx-platform LMS
    student.models.UserProfile model

    We're starting with a few fields and will add as we find we want/need them

<<<<<<< HEAD
    '''
    is_active = django_filters.BooleanFilter(name='is_active')
    is_staff = django_filters.BooleanFilter(name='is_staff')
    is_superuser = django_filters.BooleanFilter(name='is_superuser')
    username = char_filter(field_name='username',
                           lookup_expr='icontains',
                           distinct=True)
    email = char_filter(field_name='email',
                        lookup_expr='icontains',
                        distinct=True)
    name = char_filter(field_name='profile__name',
                       lookup_expr='icontains',
                       distinct=True)

=======
    """
    is_active = boolean_filter(field_name='is_active')
    is_staff = boolean_filter(field_name='is_staff')
    is_superuser = boolean_filter(field_name='is_superuser')
    username = char_filter(field_name='username', lookup_expr='icontains')
    email = char_filter(field_name='email', lookup_expr='icontains')
    name = char_filter(field_name='profile__name', lookup_expr='icontains')
>>>>>>> fc15b045
    country = char_filter(field_name='profile__country', lookup_expr='iexact')
    user_ids = char_method_filter(method='filter_user_ids')
    enrolled_in_course_id = char_method_filter(method='filter_enrolled_in_course_id')

    class Meta:
        model = get_user_model()
        fields = ['username', 'email', 'name', 'country', 'is_active',
                  'is_staff', 'is_superuser', 'enrolled_in_course_id',
                  'user_ids', 'date_joined']

    def filter_user_ids(self, queryset, name, value):  # pylint: disable=unused-argument
        user_ids = [user_id for user_id in value.split(',') if user_id.isdigit()]
        return queryset.filter(id__in=user_ids)

    def filter_enrolled_in_course_id(self, queryset,
                                     name, value):  # pylint: disable=unused-argument
        '''

        This method converts the course id string to a CourseLocator object
        and returns the filtered queryset. This is required because
        CourseEnrollment course_id fields are of type CourseKeyField

        Query parameters with plus signs '+' in the string are automatically
        replaced with spaces, so we need to put the '+' back in for CourseKey
        to be able to create a course key object from the string
        '''
        course_key = CourseKey.from_string(value.replace(' ', '+'))
        enrollments = get_enrolled_in_exclude_admins(course_id=course_key)
        user_ids = enrollments.values_list('user__id', flat=True)
        return queryset.filter(id__in=user_ids)


class CourseDailyMetricsFilter(django_filters.FilterSet):
    '''Provides filtering for the courseDailyMetrics model objects

    This is a work in progress. Parameters need improvement, but have to dive
    into Django Filter more

    Use ``date_for`` for retrieving a specific date
    Use ``date_0`` and ``date_1`` for retrieving values in a date range, inclusive
    each of these can be used singly to get:
    * ``date_0`` to get records greater than or equal
    * ``date_1`` to get records less than or equal
    '''

    date = date_from_range_filter(field_name='date_for')

    class Meta:
        model = CourseDailyMetrics
        fields = ['date_for', 'date', 'course_id', ]


class SiteDailyMetricsFilter(django_filters.FilterSet):
    '''Provides filtering for the SiteDailyMetrics model objects

    This is a work in progress. Parameters need improvement, but have to dive
    into Django Filter more

    Use ``date_for`` for retrieving a specific date
    Use ``date_0`` and ``date_1`` for retrieving values in a date range, inclusive
    each of these can be used singly to get:
    * ``date_0`` to get records greater than or equal
    * ``date_1`` to get records less than or equal
    '''

    date = date_from_range_filter(field_name='date_for')

    class Meta:
        model = SiteDailyMetrics
        fields = ['date_for', 'date']


class CourseMauMetricsFilter(django_filters.FilterSet):
    """Provides filtering for CourseMauMetrics model objects


    Use ``date_for`` to retrieve a specific date
    Use ``date_0`` and ``date_1`` for retrieving values in a date range, inclusive
    each of these can be used singly to get:
    * ``date_0`` to get records greater than or equal
    * ``date_1`` to get records less than or equal
    """

    date = date_from_range_filter(field_name='date_for')

    class Meta:
        model = CourseMauMetrics
        fields = ['date_for', 'date', 'course_id', ]


class SiteMauMetricsFilter(django_filters.FilterSet):
    """Provides filtering for SiteDailyMetrics model objects

    Use ``date_for`` for retrieving a specific date
    Use ``date_0`` and ``date_1`` for retrieving values in a date range, inclusive
    each of these can be used singly to get:
    * ``date_0`` to get records greater than or equal
    * ``date_1`` to get records less than or equal
    """

    date = date_from_range_filter(field_name='date_for')

    class Meta:
        model = SiteMauMetrics
        fields = ['date_for', 'date']


class SiteFilterSet(django_filters.FilterSet):
    """
    Note: The Site filter has no knowledge of a default site, nor should it
    """
    domain = char_filter(field_name='domain', lookup_expr='icontains')
    name = char_filter(field_name='name', lookup_expr='icontains')

    class Meta:
        model = Site
        fields = ['domain', 'name']<|MERGE_RESOLUTION|>--- conflicted
+++ resolved
@@ -309,12 +309,10 @@
     student.models.UserProfile model
 
     We're starting with a few fields and will add as we find we want/need them
-
-<<<<<<< HEAD
-    '''
-    is_active = django_filters.BooleanFilter(name='is_active')
-    is_staff = django_filters.BooleanFilter(name='is_staff')
-    is_superuser = django_filters.BooleanFilter(name='is_superuser')
+    """
+    is_active = boolean_filter(field_name='is_active')
+    is_staff = boolean_filter(field_name='is_staff')
+    is_superuser = boolean_filter(field_name='is_superuser')
     username = char_filter(field_name='username',
                            lookup_expr='icontains',
                            distinct=True)
@@ -324,16 +322,6 @@
     name = char_filter(field_name='profile__name',
                        lookup_expr='icontains',
                        distinct=True)
-
-=======
-    """
-    is_active = boolean_filter(field_name='is_active')
-    is_staff = boolean_filter(field_name='is_staff')
-    is_superuser = boolean_filter(field_name='is_superuser')
-    username = char_filter(field_name='username', lookup_expr='icontains')
-    email = char_filter(field_name='email', lookup_expr='icontains')
-    name = char_filter(field_name='profile__name', lookup_expr='icontains')
->>>>>>> fc15b045
     country = char_filter(field_name='profile__country', lookup_expr='iexact')
     user_ids = char_method_filter(method='filter_user_ids')
     enrolled_in_course_id = char_method_filter(method='filter_enrolled_in_course_id')
