--- conflicted
+++ resolved
@@ -349,21 +349,21 @@
         queryset = figures.sites.get_users_for_site(site)
         return queryset
 
-<<<<<<< HEAD
-
-class SiteViewSet(StaffUserOnDefaultSiteAuthMixin, viewsets.ReadOnlyModelViewSet):
-    """
-    """
-    model = Site
-    queryset = Site.objects.all()
-    pagination_class = FiguresLimitOffsetPagination
-    serializer_class = SiteSerializer
-    filter_backends = (DjangoFilterBackend, )
-    filter_class = SiteFilterSet
-=======
     def retrieve(self, request, pk, *args, **kwargs):
         site = django.contrib.sites.shortcuts.get_current_site(request)
         user = get_object_or_404(self.get_queryset(), pk=pk)
         return Response(LearnerDetailsSerializer(
             instance=user, context=dict(site=site)).data)
->>>>>>> 10743c54
+
+
+class SiteViewSet(StaffUserOnDefaultSiteAuthMixin, viewsets.ReadOnlyModelViewSet):
+    """Provides API access to the django.contrib.sites.models.Site model
+
+    Access is restricted to global (Django instance) staff
+    """
+    model = Site
+    queryset = Site.objects.all()
+    pagination_class = FiguresLimitOffsetPagination
+    serializer_class = SiteSerializer
+    filter_backends = (DjangoFilterBackend, )
+    filter_class = SiteFilterSet